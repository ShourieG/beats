[
    {
        "@timestamp": "2018-10-31T09:34:25.109Z",
<<<<<<< HEAD
        "ecs.version": "1.0.0-beta2",
=======
        "ecs.version": "1.0.0",
>>>>>>> de955be0
        "elasticsearch.audit.layer": "rest",
        "elasticsearch.audit.origin.type": "rest",
        "elasticsearch.node.id": "DSiWcTyeThWtUXLB9J0BMw",
        "event.action": "authentication_failed",
        "event.dataset": "elasticsearch.audit",
        "event.module": "elasticsearch",
        "fileset.name": "audit",
        "input.type": "log",
        "log.offset": 0,
        "message": "{\"@timestamp\":\"2018-10-31T09:34:25,109\", \"node.id\":\"DSiWcTyeThWtUXLB9J0BMw\", \"event.type\":\"rest\", \"event.action\":\"authentication_failed\", \"user.name\":\"elastic\", \"origin.type\":\"rest\", \"origin.address\":\"[::1]:61598\", \"url.path\":\"/_xpack/security/user/beats_system/_password\"}",
        "service.type": "elasticsearch",
        "source.address": "[::1]:61598",
        "source.ip": "::1",
        "source.port": 61598,
        "url.original": "/_xpack/security/user/beats_system/_password",
        "user.name": "elastic"
    },
    {
        "@timestamp": "2018-10-31T09:34:25.207Z",
<<<<<<< HEAD
        "ecs.version": "1.0.0-beta2",
=======
        "ecs.version": "1.0.0",
>>>>>>> de955be0
        "elasticsearch.audit.layer": "rest",
        "elasticsearch.audit.origin.type": "rest",
        "elasticsearch.node.id": "DSiWcTyeThWtUXLB9J0BMw",
        "event.action": "authentication_failed",
        "event.dataset": "elasticsearch.audit",
        "event.module": "elasticsearch",
        "fileset.name": "audit",
        "input.type": "log",
        "log.offset": 274,
        "message": "{\"@timestamp\":\"2018-10-31T09:34:25,207\", \"node.id\":\"DSiWcTyeThWtUXLB9J0BMw\", \"event.type\":\"rest\", \"event.action\":\"authentication_failed\", \"user.name\":\"elastic\", \"origin.type\":\"rest\", \"origin.address\":\"[::1]:61599\", \"url.path\":\"/_xpack/security/user/remote_monitoring_user/_password\"}",
        "service.type": "elasticsearch",
        "source.address": "[::1]:61599",
        "source.ip": "::1",
        "source.port": 61599,
        "url.original": "/_xpack/security/user/remote_monitoring_user/_password",
        "user.name": "elastic"
    },
    {
        "@timestamp": "2018-10-31T09:35:11.428Z",
<<<<<<< HEAD
        "ecs.version": "1.0.0-beta2",
=======
        "ecs.version": "1.0.0",
>>>>>>> de955be0
        "elasticsearch.audit.action": "cluster:admin/xpack/security/realm/cache/clear",
        "elasticsearch.audit.layer": "transport",
        "elasticsearch.audit.origin.type": "local_node",
        "elasticsearch.audit.request.name": "ClearRealmCacheRequest",
        "elasticsearch.audit.user.realm": "__attach",
        "elasticsearch.audit.user.roles": [
            "superuser"
        ],
        "elasticsearch.node.id": "DSiWcTyeThWtUXLB9J0BMw",
        "event.action": "access_granted",
        "event.dataset": "elasticsearch.audit",
        "event.module": "elasticsearch",
        "fileset.name": "audit",
        "input.type": "log",
        "log.offset": 558,
        "message": "{\"@timestamp\":\"2018-10-31T09:35:11,428\", \"node.id\":\"DSiWcTyeThWtUXLB9J0BMw\", \"event.type\":\"transport\", \"event.action\":\"access_granted\", \"user.name\":\"_xpack_security\", \"user.realm\":\"__attach\", \"user.roles\":[\"superuser\"], \"origin.type\":\"local_node\", \"origin.address\":\"127.0.0.1:9300\", \"action\":\"cluster:admin/xpack/security/realm/cache/clear\", \"request.name\":\"ClearRealmCacheRequest\"}",
        "service.type": "elasticsearch",
        "source.address": "127.0.0.1:9300",
        "source.ip": "127.0.0.1",
        "source.port": 9300,
        "user.name": "_xpack_security"
    },
    {
        "@timestamp": "2018-10-31T09:35:11.430Z",
<<<<<<< HEAD
        "ecs.version": "1.0.0-beta2",
=======
        "ecs.version": "1.0.0",
>>>>>>> de955be0
        "elasticsearch.audit.action": "cluster:admin/xpack/security/realm/cache/clear[n]",
        "elasticsearch.audit.layer": "transport",
        "elasticsearch.audit.origin.type": "local_node",
        "elasticsearch.audit.request.name": "Node",
        "elasticsearch.audit.user.realm": "__attach",
        "elasticsearch.audit.user.roles": [
            "superuser"
        ],
        "elasticsearch.node.id": "DSiWcTyeThWtUXLB9J0BMw",
        "event.action": "access_granted",
        "event.dataset": "elasticsearch.audit",
        "event.module": "elasticsearch",
        "fileset.name": "audit",
        "input.type": "log",
        "log.offset": 941,
        "message": "{\"@timestamp\":\"2018-10-31T09:35:11,430\", \"node.id\":\"DSiWcTyeThWtUXLB9J0BMw\", \"event.type\":\"transport\", \"event.action\":\"access_granted\", \"user.name\":\"_xpack_security\", \"user.realm\":\"__attach\", \"user.roles\":[\"superuser\"], \"origin.type\":\"local_node\", \"origin.address\":\"127.0.0.1:9300\", \"action\":\"cluster:admin/xpack/security/realm/cache/clear[n]\", \"request.name\":\"Node\"}",
        "service.type": "elasticsearch",
        "source.address": "127.0.0.1:9300",
        "source.ip": "127.0.0.1",
        "source.port": 9300,
        "user.name": "_xpack_security"
    },
    {
        "@timestamp": "2018-10-31T09:35:12.303Z",
<<<<<<< HEAD
        "ecs.version": "1.0.0-beta2",
=======
        "ecs.version": "1.0.0",
>>>>>>> de955be0
        "elasticsearch.audit.action": "cluster:admin/xpack/security/user/change_password",
        "elasticsearch.audit.layer": "transport",
        "elasticsearch.audit.origin.type": "rest",
        "elasticsearch.audit.request.name": "ChangePasswordRequest",
        "elasticsearch.audit.user.realm": "reserved",
        "elasticsearch.audit.user.roles": [
            "superuser"
        ],
        "elasticsearch.node.id": "DSiWcTyeThWtUXLB9J0BMw",
        "event.action": "access_granted",
        "event.dataset": "elasticsearch.audit",
        "event.module": "elasticsearch",
        "fileset.name": "audit",
        "input.type": "log",
        "log.offset": 1309,
        "message": "{\"@timestamp\":\"2018-10-31T09:35:12,303\", \"node.id\":\"DSiWcTyeThWtUXLB9J0BMw\", \"event.type\":\"transport\", \"event.action\":\"access_granted\", \"user.name\":\"elastic\", \"user.realm\":\"reserved\", \"user.roles\":[\"superuser\"], \"origin.type\":\"rest\",\"origin.address\":\"[::1]:61711\", \"action\":\"cluster:admin/xpack/security/user/change_password\", \"request.name\":\"ChangePasswordRequest\"}",
        "service.type": "elasticsearch",
        "source.address": "[::1]:61711",
        "source.ip": "::1",
        "source.port": 61711,
        "user.name": "elastic"
    },
    {
        "@timestamp": "2018-10-31T09:35:12.314Z",
<<<<<<< HEAD
        "ecs.version": "1.0.0-beta2",
=======
        "ecs.version": "1.0.0",
>>>>>>> de955be0
        "elasticsearch.audit.action": "indices:admin/create",
        "elasticsearch.audit.indices": [
            ".security-6"
        ],
        "elasticsearch.audit.layer": "transport",
        "elasticsearch.audit.origin.type": "local_node",
        "elasticsearch.audit.request.name": "CreateIndexRequest",
        "elasticsearch.audit.user.realm": "__attach",
        "elasticsearch.audit.user.roles": [
            "superuser"
        ],
        "elasticsearch.node.id": "DSiWcTyeThWtUXLB9J0BMw",
        "event.action": "access_granted",
        "event.dataset": "elasticsearch.audit",
        "event.module": "elasticsearch",
        "fileset.name": "audit",
        "input.type": "log",
        "log.offset": 1676,
        "message": "{\"@timestamp\":\"2018-10-31T09:35:12,314\", \"node.id\":\"DSiWcTyeThWtUXLB9J0BMw\", \"event.type\":\"transport\", \"event.action\":\"access_granted\", \"user.name\":\"_xpack_security\", \"user.realm\":\"__attach\", \"user.roles\":[\"superuser\"], \"origin.type\":\"local_node\", \"origin.address\":\"127.0.0.1:9300\", \"action\":\"indices:admin/create\", \"request.name\":\"CreateIndexRequest\", \"indices\":[\".security-6\"]}",
        "service.type": "elasticsearch",
        "source.address": "127.0.0.1:9300",
        "source.ip": "127.0.0.1",
        "source.port": 9300,
        "user.name": "_xpack_security"
    },
    {
        "@timestamp": "2019-01-27T20:15:10.380Z",
<<<<<<< HEAD
        "ecs.version": "1.0.0-beta2",
=======
        "ecs.version": "1.0.0",
>>>>>>> de955be0
        "elasticsearch.audit.layer": "rest",
        "elasticsearch.audit.origin.type": "rest",
        "elasticsearch.audit.realm": "default_file",
        "elasticsearch.audit.request.id": "WzL_kb6VSvOhAq0twPvHOQ",
        "elasticsearch.node.id": "y8fa3M5zSSGo1M_KJRMUXw",
        "elasticsearch.node.name": "node-0",
        "event.action": "authentication_success",
        "event.dataset": "elasticsearch.audit",
        "event.module": "elasticsearch",
        "fileset.name": "audit",
        "http.request.body.content": "\n{\n    \"query\" : {\n        \"term\" : { \"user\" : \"kimchy\" }\n    }\n}\n",
        "http.request.method": "GET",
        "input.type": "log",
        "log.offset": 2056,
        "message": "{\"@timestamp\":\"2019-01-27T20:15:10,380\", \"node.name\":\"node-0\", \"node.id\":\"y8fa3M5zSSGo1M_KJRMUXw\", \"event.type\":\"rest\", \"event.action\":\"authentication_success\", \"user.name\":\"elastic-admin\", \"origin.type\":\"rest\", \"origin.address\":\"[::1]:58955\", \"realm\":\"default_file\", \"url.path\":\"/_search\", \"request.method\":\"GET\", \"request.body\":\"\\n{\\n    \\\"query\\\" : {\\n        \\\"term\\\" : { \\\"user\\\" : \\\"kimchy\\\" }\\n    }\\n}\\n\", \"request.id\":\"WzL_kb6VSvOhAq0twPvHOQ\"}",
        "service.type": "elasticsearch",
        "source.address": "[::1]:58955",
        "source.ip": "::1",
        "source.port": 58955,
        "url.original": "/_search",
        "user.name": "elastic-admin"
    }
]<|MERGE_RESOLUTION|>--- conflicted
+++ resolved
@@ -1,11 +1,7 @@
 [
     {
         "@timestamp": "2018-10-31T09:34:25.109Z",
-<<<<<<< HEAD
-        "ecs.version": "1.0.0-beta2",
-=======
         "ecs.version": "1.0.0",
->>>>>>> de955be0
         "elasticsearch.audit.layer": "rest",
         "elasticsearch.audit.origin.type": "rest",
         "elasticsearch.node.id": "DSiWcTyeThWtUXLB9J0BMw",
@@ -25,11 +21,7 @@
     },
     {
         "@timestamp": "2018-10-31T09:34:25.207Z",
-<<<<<<< HEAD
-        "ecs.version": "1.0.0-beta2",
-=======
         "ecs.version": "1.0.0",
->>>>>>> de955be0
         "elasticsearch.audit.layer": "rest",
         "elasticsearch.audit.origin.type": "rest",
         "elasticsearch.node.id": "DSiWcTyeThWtUXLB9J0BMw",
@@ -49,11 +41,7 @@
     },
     {
         "@timestamp": "2018-10-31T09:35:11.428Z",
-<<<<<<< HEAD
-        "ecs.version": "1.0.0-beta2",
-=======
         "ecs.version": "1.0.0",
->>>>>>> de955be0
         "elasticsearch.audit.action": "cluster:admin/xpack/security/realm/cache/clear",
         "elasticsearch.audit.layer": "transport",
         "elasticsearch.audit.origin.type": "local_node",
@@ -78,11 +66,7 @@
     },
     {
         "@timestamp": "2018-10-31T09:35:11.430Z",
-<<<<<<< HEAD
-        "ecs.version": "1.0.0-beta2",
-=======
         "ecs.version": "1.0.0",
->>>>>>> de955be0
         "elasticsearch.audit.action": "cluster:admin/xpack/security/realm/cache/clear[n]",
         "elasticsearch.audit.layer": "transport",
         "elasticsearch.audit.origin.type": "local_node",
@@ -107,11 +91,7 @@
     },
     {
         "@timestamp": "2018-10-31T09:35:12.303Z",
-<<<<<<< HEAD
-        "ecs.version": "1.0.0-beta2",
-=======
         "ecs.version": "1.0.0",
->>>>>>> de955be0
         "elasticsearch.audit.action": "cluster:admin/xpack/security/user/change_password",
         "elasticsearch.audit.layer": "transport",
         "elasticsearch.audit.origin.type": "rest",
@@ -136,11 +116,7 @@
     },
     {
         "@timestamp": "2018-10-31T09:35:12.314Z",
-<<<<<<< HEAD
-        "ecs.version": "1.0.0-beta2",
-=======
         "ecs.version": "1.0.0",
->>>>>>> de955be0
         "elasticsearch.audit.action": "indices:admin/create",
         "elasticsearch.audit.indices": [
             ".security-6"
@@ -168,11 +144,7 @@
     },
     {
         "@timestamp": "2019-01-27T20:15:10.380Z",
-<<<<<<< HEAD
-        "ecs.version": "1.0.0-beta2",
-=======
         "ecs.version": "1.0.0",
->>>>>>> de955be0
         "elasticsearch.audit.layer": "rest",
         "elasticsearch.audit.origin.type": "rest",
         "elasticsearch.audit.realm": "default_file",
