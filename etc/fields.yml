--- conflicted
+++ resolved
@@ -40,11 +40,7 @@
     - name: input_type
       required: true
       description: >
-<<<<<<< HEAD
         The input type from which the event was generated. This field is set to the value specified for the `input_type` option in the prospector section of the Filebeat config file.
-=======
-        The input type the event was generated from. This field is set to the value specified for the `type` option in the prospector section of the Filebeat config file.
->>>>>>> 5bae7f49
 
 log:
   type: group
@@ -74,15 +70,4 @@
       type: dict
       required: false
       description: >
-<<<<<<< HEAD
-        Contains user-configurable fields.
-
-    - name: fileinfo
-      type: group
-      required: false
-      description: >
-        Operating system-specific file information used to identify the source
-        file. For example, on Linux this field might report an inode.
-=======
-        Contains user configurable fields.
->>>>>>> 5bae7f49
+        Contains user configurable fields.