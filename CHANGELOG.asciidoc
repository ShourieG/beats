
// Use these for links to issue and pulls. Note issues and pulls redirect one to
// each other on Github, so don't worry too much on using the right prefix.
:issue: https://github.com/elastic/beats/issues/
:pull: https://github.com/elastic/beats/pull/

////////////////////////////////////////////////////////////
// Template, add newest changes here

=== Beats version HEAD
https://github.com/elastic/beats/compare/v5.3.0...master[Check the HEAD diff]

==== Breaking changes

*Affecting all Beats*

*Filebeat*

*Heartbeat*

*Metricbeat*

*Packetbeat*

*Winlogbeat*

==== Bugfixes

*Affecting all Beats*
- Fix console output {pull}4045[4045]

<<<<<<< HEAD
- Usage of field `_type` is now ignored and hardcoded to `doc`. {pull}3757[3757]

*Filebeat*

- Fix modules default file permissions. {pull}3879[3879]
- Properly shut down crawler in case one prospector is misconfigured. {pull}4037[4037]
=======
- Fix importing the dashboards when the limit for max open files is too low. {issue}4244[4244]

*Filebeat*
- Fix issue that new prospector was not reloaded on conflict {pull}4128[4128]
- Fix grok pattern in filebeat module system/auth without hostname. {pull}4224[4224]
- Fix the Mysql slowlog parsing of IP addresses. {pull}4183[4183]
>>>>>>> c18adcec

*Heartbeat*

*Metricbeat*

*Packetbeat*

*Winlogbeat*


==== Added

*Affecting all Beats*

*Filebeat*

*Heartbeat*

*Metricbeat*

*Packetbeat*

*Winlogbeat*
- Add the ability to use LevelRaw if Level isn't populated in the event XML. {pull}4257[4257]

==== Deprecated

*Affecting all Beats*

*Filebeat*
- Deprecate `document_type` prospector config option as _type is removed in elasticsearch 6.0. Use fields instead. {pull}4225[4225]

*Heartbeat*

*Metricbeat*

*Packetbeat*

*Winlogbeat*
- Deprecated metrics endpoint. It is superseded by a libbeat feature that can serve metrics on an HTTP endpoint. {pull}4145[4145]

==== Known Issue

*Affecting all Beats*

*Filebeat*

*Heartbeat*

*Metricbeat*

*Packetbeat*

*Winlogbeat*

////////////////////////////////////////////////////////////

[[release-notes-5.4.0]]
=== Beats version 5.4.0
https://github.com/elastic/beats/compare/v5.3.1...v5.4.0[View commits]

==== Bugfixes

*Affecting all Beats*

- Improve error message when downloading the dashboards fails. {pull}3805[3805]
- Fix potential Elasticsearch output URL parsing error if protocol scheme is missing. {pull}3671[3671]
- Downgrade Elasticsearch per batch item failure log to debug level. {issue}3953[3953]
- Make `@timestamp` accessible from format strings. {pull}3721[3721]

*Filebeat*

- Allow log lines without a program name in the Syslog fileset. {pull}3944[3944]
- Don't stop Filebeat when modules are used with the Logstash output. {pull}3929[3929]
- Properly shut down crawler in case one prospector is misconfigured. {pull}4037[4037]

*Metricbeat*

- Fixing panic on the Prometheus collector when label has a comma. {pull}3947[3947]
- Make system process metricset honor the `cpu_ticks` config option. {issue}3590[3590]

*Winlogbeat*

- Fix null terminators include in raw XML string when include_xml is enabled. {pull}3943[3943]

==== Added

*Affecting all Beats*

- Update index mappings to support future Elasticsearch 6.X. {pull}3778[3778]

*Filebeat*

- Add auditd module for reading audit logs on Linux. {pull}3750[3750] {pull}3941[3941]
- Add fileset for the Linux authorization logs. {pull}3669[3669]

*Heartbeat*

- Add default ports in HTTP monitor. {pull}3924[3924]

*Metricbeat*

- Add beta Jolokia module. {pull}3844[3844]
- Add dashboard for the MySQL module. {pull}3716[3716]
- Module configuration reloading is now beta instead of experimental. {pull}3841[3841]
- Marked http fields from the HAProxy module optional to improve compatibility with 1.5. {pull}3788[3788]
- Add support for custom HTTP headers and TLS for the Metricbeat modules. {pull}3945[3945]

*Packetbeat*

- Add DNS dashboard for an overview the DNS traffic. {pull}3883[3883]
- Add DNS Tunneling dashboard to highlight domains with large numbers of subdomains or high data volume. {pull}3884[3884]

[[release-notes-5.3.1]]
=== Beats version 5.3.1
https://github.com/elastic/beats/compare/v5.3.0...v5.3.1[View commits]

==== Bugfixes

*Affecting all Beats*

- Fix panic when testing regex-AST to match against date patterns. {issue}3889[3889]

*Filebeat*

- Fix modules default file permissions. {pull}3879[3879]
- Allow `-` in Apache access log byte count. {pull}3863[3863]

*Metricbeat*

- Avoid errors when some Apache status fields are missing. {issue}3074[3074]

[[release-notes-5.3.0]]
=== Beats version 5.3.0
https://github.com/elastic/beats/compare/v5.2.2...v5.3.0[View commits]

==== Breaking changes

*Affecting all Beats*

- Configuration files must be owned by the user running the Beat or by root, and they must not be writable by others. {pull}3544[3544] {pull}3689[3689]
- Change Beat generator. Use `$GOPATH/src/github.com/elastic/beats/script/generate.py` to generate a beat. {pull}3452[3452]

*Filebeat*

- Always use absolute path for event and registry. This can lead to issues when relative paths were used before. {pull}3328[3328]

*Metricbeat*

- Linux cgroup metrics are now enabled by default for the system process metricset. The configuration option for the feature was renamed from `cgroups` to `process.cgroups.enabled`. {pull}3519[3519]
- Change field names `couchbase.node.couch.*.actual_disk_size.*` to `couchbase.node.couch.*.disk_size.*` {pull}3545[3545]

==== Bugfixes

*Affecting all Beats*

- Add `_id`, `_type`, `_index` and `_score` fields in the generated index pattern. {pull}3282[3282]
- Fix potential elasticsearch output URL parsing error if protocol scheme is missing. {pull}3671[3671]
- Improve error message when downloading the dashboards fails. {pull}3805[3805]
- Downgrade Elasticsearch per batch item failure log to debug level. {issue}3953[3953]
- Fix panic due to race condition in kafka output. {pull}4098[4098]

*Filebeat*
- Always use absolute path for event and registry. {pull}3328[3328]
- Raise an exception in case there is a syntax error in one of the configuration files available under
  filebeat.config_dir. {pull}3573[3573]
- Fix empty registry file on machine crash. {issue}3537[3537]

*Metricbeat*

- Add error handling to system process metricset for when Linux cgroups are missing from the kernel. {pull}3692[3692]
- Add labels to the Docker healthcheck metricset output. {pull}3707[3707]
<<<<<<< HEAD
- Make system process metricset honor the cpu_ticks config option. {issue}3590[3590]
- Support common.Time in mapstriface.toTime() {pull}3812[3812]
- Fixing panic on prometheus collector when label has , {pull}3947[3947]
- Fix MongoDB dbstats fields mapping. {pull}4025[4025]

*Packetbeat*
=======
>>>>>>> c18adcec

*Winlogbeat*

- Fix handling of empty strings in event_data. {pull}3705[3705]

==== Added

*Affecting all Beats*

- Files created by Beats (logs, registry, file output) will have 0600 permissions. {pull}3387[3387].
- RPM/deb packages will now install the config file with 0600 permissions. {pull}3382[3382]
- Add the option to pass custom HTTP headers to the Elasticsearch output. {pull}3400[3400]
- Unify `regexp` and `contains` conditionals, for both to support array of strings and convert numbers to strings if required. {pull}3469[3469]
- Add the option to load the sample dashboards during the Beat startup phase. {pull}3506[3506]
- Disabled date detection in Elasticsearch index templates. Date fields must be explicitly defined in index templates. {pull}3528[3528]
- Using environment variables in the configuration file is now GA, instead of experimental. {pull}3525[3525]

*Filebeat*

- Add Filebeat modules for system, apache2, mysql, and nginx. {issue}3159[3159]
- Add the `pipeline` config option at the prospector level, for configuring the Ingest Node pipeline ID. {pull}3433[3433]
- Update regular expressions used for matching file names or lines (multiline, include/exclude functionality) to new matchers improving performance of simple string matches. {pull}3469[3469]
- The `symlinks` and `harverster_limit` settings are now GA, instead of experimental. {pull}3525[3525]
- close_timeout is also applied when the output is blocking. {pull}3511[3511]
- Improve handling of different path variants on Windows. {pull}3781[3781]


*Metricbeat*

- Add experimental dbstats metricset to MongoDB module. {pull}3228[3228]
- Use persistent, direct connections to the configured nodes for MongoDB module. {pull}3228[3228]
- Add dynamic configuration reloading for modules. {pull}3281[3281]
- Add docker health metricset {pull}3357[3357]
- Add docker image metricset {pull}3467[3467]
- System module uses new matchers for white-listing processes. {pull}3469[3469]
- Add Beta CEPH module with health metricset. {pull}3311[3311]
- Add Beta php_fpm module with pool metricset. {pull}3415[3415]
- The Docker, Kafka, and Prometheus modules are now Beta, instead of experimental. {pull}3525[3525]
- The HAProxy module is now GA, instead of experimental. {pull}3525[3525]
- Add the ability to collect the environment variables from system processes. {pull}3337[3337]

==== Deprecated

*Affecting all Beats*

- Usage of field `_type` is deprecated. It should not be used in queries or dashboards. {pull}3409[3409]

*Filebeat*

- The experimental `publish_async` option is now deprecated and is planned to be removed in 6.0. {pull}3525[3525]

[[release-notes-5.2.2]]
=== Beats version 5.2.2
https://github.com/elastic/beats/compare/v5.2.1...v5.2.2[View commits]

*Metricbeat*

- Fix bug docker module hanging when docker container killed. {issue}3610[3610]
- Set timeout to period instead of 1s by default as documented. {pull}3612[3612]

[[release-notes-5.2.1]]
=== Beats version 5.2.1
https://github.com/elastic/beats/compare/v5.2.0...v5.2.1[View commits]

==== Bugfixes

*Metricbeat*

- Fix go routine leak in docker module. {pull}3492[3492]

*Packetbeat*

- Fix error in the NFS sample dashboard. {pull}3548[3548]

*Winlogbeat*

- Fix error in the Winlogbeat sample dashboard. {pull}3548[3548]

[[release-notes-5.2.0]]
=== Beats version 5.2.0
https://github.com/elastic/beats/compare/v5.1.2...v5.2.0[View commits]

==== Bugfixes

*Affecting all Beats*

- Fix overwriting explicit empty config sections. {issue}2918[2918]

*Filebeat*

- Fix alignment issue were Filebeat compiled with Go 1.7.4 was crashing on 32 bits system. {issue}3273[3273]

*Metricbeat*

- Fix service times-out at startup. {pull}3056[3056]
- Kafka module case sensitive host name matching. {pull}3193[3193]
- Fix interface conversion panic in couchbase module {pull}3272[3272]

*Packetbeat*

- Fix issue where some Cassandra visualizations were showing data from all protocols. {issue}3314[3314]

==== Added

*Affecting all Beats*

- Add support for passing list and dictionary settings via -E flag.
- Support for parsing list and dictionary setting from environment variables.
- Added new flags to import_dashboards (-cacert, -cert, -key, -insecure). {pull}3139[3139] {pull}3163[3163]
- The limit for the number of fields is increased via the mapping template. {pull}3275[3275]
- Updated to Go 1.7.4. {pull}3277[3277]
- Added a NOTICE file containing the notices and licenses of the dependencies. {pull}3334[3334].

*Heartbeat*

- First release, containing monitors for ICMP, TCP, and HTTP.

*Filebeat*

- Add enabled config option to prospectors. {pull}3157[3157]
- Add target option for decoded_json_field. {pull}3169[3169]

*Metricbeat*

- Kafka module broker matching enhancements. {pull}3129[3129]
- Add a couchbase module with metricsets for node, cluster and bucket. {pull}3081[3081]
- Export number of cores for CPU module. {pull}3192[3192]
- Experimental Prometheus module. {pull}3202[3202]
- Add system socket module that reports all TCP sockets. {pull}3246[3246]
- Kafka consumer groups metricset. {pull}3240[3240]

*Winlogbeat*

- Reduced amount of memory allocated while reading event log records. {pull}3113[3113] {pull}3118[3118]

[[release-notes-5.1.2]]
=== Beats version 5.1.2
https://github.com/elastic/beats/compare/v5.1.1...v5.1.2[View commits]

==== Bugfixes

*Filebeat*

- Fix registry migration issue from old states where files were only harvested after second restart. {pull}3322[3322]

*Packetbeat*

- Fix error on importing dashboards due to colons in the Cassandra dashboard. {issue}3140[3140]
- Fix error on importing dashboards due to the wrong type for the geo_point fields. {pull}3147[3147]

*Winlogbeat*

- Fix for "The array bounds are invalid" error when reading large events. {issue}3076[3076]

[[release-notes-5.1.1]]
=== Beats version 5.1.1
https://github.com/elastic/beats/compare/v5.0.2...v5.1.1[View commits]

==== Breaking changes

*Metricbeat*

- Change data structure of experimental haproxy module. {pull}3003[3003]

*Filebeat*

- If a file is falling under `ignore_older` during startup, offset is now set to end of file instead of 0.
  With the previous logic the whole file was sent in case a line was added and it was inconsistent with
  files which were harvested previously. {pull}2907[2907]
- `tail_files` is now only applied on the first scan and not for all new files. {pull}2932[2932]

==== Bugfixes

*Affecting all Beats*

- Fix empty benign errors logged by processor actions. {pull}3046[3046]

*Metricbeat*

- Calculate the fsstat values per mounting point, and not filesystem. {pull}2777[2777]

==== Added

*Affecting all Beats*

- Add add_cloud_metadata processor for collecting cloud provider metadata. {pull}2728[2728]
- Added decode_json_fields processor for decoding fields containing JSON strings. {pull}2605[2605]

*Metricbeat*

- Add experimental Docker module. Provided by Ingensi and @douaejeouit based on dockbeat.
- Add a sample Redis Kibana dashboard. {pull}2916[2916]
- Add support for MongoDB 3.4 and WiredTiger metrics. {pull}2999[2999]
- Add experimental kafka module with partition metricset. {pull}2969[2969]
- Add raw config option for mysql/status metricset. {pull}3001[3001]
- Add command fields for mysql/status metricset. {pull}3251[3251]

*Filebeat*

- Add command line option `-once` to run Filebeat only once and then close. {pull}2456[2456]
- Only load matching states into prospector to improve state handling {pull}2840[2840]
- Reset all states ttl on startup to make sure it is overwritten by new config {pull}2840[2840]
- Persist all states for files which fall under `ignore_older` to have consistent behaviour {pull}2859[2859]
- Improve shutdown behaviour with large number of files. {pull}3035[3035]

*Winlogbeat*

- Add `event_logs.batch_read_size` configuration option. {pull}2641[2641]

[[release-notes-5.1.0]]
=== Beats version 5.1.0 (skipped)

Version 5.1.0 doesn't exist because, for a short period of time, the Elastic
Yum and Apt repositories included unreleased binaries labeled 5.1.0. To avoid
confusion and upgrade issues for the people that have installed these without
realizing, we decided to skip the 5.1.0 version and release 5.1.1 instead.

[[release-notes-5.0.2]]
=== Beats version 5.0.2
https://github.com/elastic/beats/compare/v5.0.1...v5.0.2[View commits]

==== Bugfixes

*Metricbeat*

- Fix the `password` option in the MongoDB module. {pull}2995[2995]


[[release-notes-5.0.1]]
=== Beats version 5.0.1
https://github.com/elastic/beats/compare/v5.0.0...v5.0.1[View commits]

==== Bugfixes

*Metricbeat*

- Fix `system.process.start_time` on Windows. {pull}2848[2848]
- Fix `system.process.ppid` on Windows. {issue}2860[2860]
- Fix system process metricset for Windows XP and 2003. `cmdline` will be unavailable. {issue}1704[1704]
- Fix access denied issues in system process metricset by enabling SeDebugPrivilege on Windows. {issue}1897[1897]
- Fix system diskio metricset for Windows XP and 2003. {issue}2885[2885]

*Packetbeat*

- Fix 'index out of bounds' bug in Packetbeat DNS protocol plugin. {issue}2872[2872]

*Filebeat*

- Fix registry cleanup issue when files falling under ignore_older after restart. {issue}2818[2818]


==== Added

*Metricbeat*

- Add username and password config options to the PostgreSQL module. {pull}2889[2890]
- Add username and password config options to the MongoDB module. {pull}2889[2889]
- Add system core metricset for Windows. {pull}2883[2883]

*Packetbeat*

- Define `client_geoip.location` as geo_point in the mappings to be used by the GeoIP processor in the Ingest Node pipeline.
  {pull}2795[2795]

*Filebeat*

- Stop Filebeat on registrar loading error. {pull}2868[2868]


include::libbeat/docs/release-notes/5.0.0.asciidoc[]

[[release-notes-5.0.0-ga]]
=== Beats version 5.0.0-GA
https://github.com/elastic/beats/compare/v5.0.0-rc1...v5.0.0[View commits]

The list below covers the changes between 5.0.0-rc1 and 5.0.0 GA only.

==== Bugfixes

*Affecting all Beats*

- Fix kafka output re-trying batches with too large events. {issue}2735[2735]
- Fix kafka output protocol error if `version: 0.10` is configured. {issue}2651[2651]
- Fix kafka output connection closed by broker on SASL/PLAIN. {issue}2717[2717]

*Metricbeat*

- Fix high CPU usage on macOS when encountering processes with long command lines. {issue}2747[2747]
- Fix high value of `system.memory.actual.free` and `system.memory.actual.used`. {issue}2653[2653]
- Change several `OpenProcess` calls on Windows to request the lowest possible access provilege.  {issue}1897[1897]
- Fix system.memory.actual.free high value on Windows. {issue}2653[2653]

*Filebeat*

- Fix issue when clean_removed and clean_inactive were used together that states were not directly removed from the registry.
- Fix issue where upgrading a 1.x registry file resulted in duplicate state entries. {pull}2792[2792]

==== Added

*Affecting all Beats*

- Add beat.version fields to all events.

[[release-notes-5.0.0-rc1]]
=== Beats version 5.0.0-rc1
https://github.com/elastic/beats/compare/v5.0.0-beta1...v5.0.0-rc1[View commits]

==== Breaking changes

*Affecting all Beats*

- A dynamic mapping rule is added to the default Elasticsearch template to treat strings as keywords by default. {pull}2688[2688]

==== Bugfixes

*Affecting all Beats*

- Make sure Beats sent always float values when they are defined as float by sending 5.00000 instead of 5. {pull}2627[2627]
- Fix ignoring all fields from drop_fields in case the first field is unknown. {pull}2685[2685]
- Fix dynamic configuration int/uint to float type conversion. {pull}2698[2698]
- Fix primitive types conversion if values are read from environment variables. {pull}2698[2698]

*Metricbeat*

- Fix default configuration file on Windows to not enabled the `load` metricset. {pull}2632[2632]

*Packetbeat*

- Fix the `bpf_filter` setting. {issue}2660[2660]

*Filebeat*

- Fix input buffer on encoding problem. {pull}2416[2416]

==== Deprecated

*Affecting all Beats*

- Setting `port` has been deprecated in Redis and Logstash outputs. {pull}2620[2620]


[[release-notes-5.0.0-beta1]]
=== Beats version 5.0.0-beta1
https://github.com/elastic/beats/compare/v5.0.0-alpha5...v5.0.0-beta1[View commits]

==== Breaking changes

*Affecting all Beats*

- Change Elasticsearch output index configuration to be based on format strings. If index has been configured, no date will be appended anymore to the index name. {pull}2119[2119]
- Replace `output.kafka.use_type` by `output.kafka.topic` accepting a format string. {pull}2188[2188]
- If the path specified by the `-c` flag is not absolute and `-path.config` is not specified, it
  is considered relative to the current working directory. {pull}2245[2245]
- rename `tls` configurations section to `ssl`. {pull}2330[2330]
- rename `certificate_key` configuration to `key`. {pull}2330[2330]
- replace `tls.insecure` with `ssl.verification_mode` setting. {pull}2330[2330]
- replace `tls.min/max_version` with `ssl.supported_protocols` setting requiring full protocol name. {pull}2330[2330]

*Metricbeat*

- Change field type system.process.cpu.start_time from keyword to date. {issue}1565[1565]
- redis/info metricset fields were renamed up according to the naming conventions.

*Packetbeat*

- Group HTTP fields under `http.request` and `http.response` {pull}2167[2167]
- Export `http.request.body` and `http.response.body` when configured under `include_body_for` {pull}2167[2167]
- Move `ignore_outgoing` config to `packetbeat.ignore_outgoing` {pull}2393[2393]

*Filebeat*

- Set close_inactive default to 5 minutes (was 1 hour before)
- Set clean_removed and close_removed to true by default

==== Bugfixes

*Affecting all Beats*

- Fix logstash output handles error twice when asynchronous sending fails. {pull}2441[2441]
- Fix Elasticsearch structured error response parsing error. {issue}2229[2229]
- Fixed the run script to allow the overriding of the configuration file. {issue}2171[2171]
- Fix logstash output crash if no hosts are configured. {issue}2325[2325]
- Fix array value support in -E CLI flag. {pull}2521[2521]
- Fix merging array values if -c CLI flag is used multiple times. {pull}2521[2521]
- Fix beats failing to start due to invalid duplicate key error in configuration file. {pull}2521[2521]
- Fix panic on non writable logging directory. {pull}2571[2571]

*Metricbeat*

- Fix module filters to work properly with drop_event filter. {issue}2249[2249]

*Packetbeat*

- Fix mapping for some Packetbeat flow metrics that were not marked as being longs. {issue}2177[2177]
- Fix handling of messages larger than the maximum message size (10MB). {pull}2470[2470]

*Filebeat*

- Fix processor failure in Filebeat when using regex, contain, or equals with the message field. {issue}2178[2178]
- Fix async publisher sending empty events {pull}2455[2455]
- Fix potential issue with multiple harvester per file on large file numbers or slow output {pull}2541[2541]

*Winlogbeat*

- Fix corrupt registry file that occurs on power loss by disabling file write caching. {issue}2313[2313]

==== Added

*Affecting all Beats*

- Add script to generate the Kibana index-pattern from fields.yml. {pull}2122[2122]
- Enhance Redis output key selection based on format string. {pull}2169[2169]
- Configurable Redis `keys` using filters and format strings. {pull}2169[2169]
- Add format string support to `output.kafka.topic`. {pull}2188[2188]
- Add `output.kafka.topics` for more advanced kafka topic selection per event. {pull}2188[2188]
- Add support for Kafka 0.10. {pull}2190[2190]
- Add SASL/PLAIN authentication support to kafka output. {pull}2190[2190]
- Make Kafka metadata update configurable. {pull}2190[2190]
- Add Kafka version setting (optional) enabling kafka broker version support. {pull}2190[2190]
- Add Kafka message timestamp if at least version 0.10 is configured. {pull}2190[2190]
- Add configurable Kafka event key setting. {pull}2284[2284]
- Add settings for configuring the kafka partitioning strategy. {pull}2284[2284]
- Add partitioner settings `reachable_only` to ignore partitions not reachable by network. {pull}2284[2284]
- Enhance contains condition to work on fields that are arrays of strings. {issue}2237[2237]
- Lookup the configuration file relative to the `-path.config` CLI flag. {pull}2245[2245]
- Re-write import_dashboards.sh in Golang. {pull}2155[2155]
- Update to Go 1.7. {pull}2306[2306]
- Log total non-zero internal metrics on shutdown. {pull}2349[2349]
- Add support for encrypted private key files by introducing `ssl.key_passphrase` setting. {pull}2330[2330]
- Add experimental symlink support with `symlinks` config {pull}2478[2478]
- Improve validation of registry file on startup.

*Metricbeat*

- Use the new scaled_float Elasticsearch type for the percentage values. {pull}2156[2156]
- Add experimental cgroup metrics to the system/process MetricSet. {pull}2184[2184]
- Added a PostgreSQL module. {pull}2253[2253]
- Improve mapping by converting half_float to scaled_float and integers to long. {pull}2430[2430]
- Add experimental haproxy module. {pull}2384[2384]
- Add Kibana dashboard for cgroups data {pull}2555[2555]

*Packetbeat*

- Add Cassandra protocol analyzer to Packetbeat. {pull}1959[1959]
- Match connections with IPv6 addresses to processes {pull}2254[2254]
- Add IP address to -devices command output {pull}2327[2327]
- Add configuration option for the maximum message size. Used to be hard-coded to 10 MB. {pull}2470[2470]

*Filebeat*

- Introduce close_timeout harvester options {issue}1926[1926]
- Strip BOM from first message in case of BOM files {issue}2351[2351]
- Add harvester_limit option {pull}2417[2417]

==== Deprecated

*Affecting all Beats*

- Topology map is deprecated. This applies to the settings: refresh_topology_freq, topology_expire, save_topology, host_topology, password_topology, db_topology.


[[release-notes-5.0.0-alpha5]]
=== Beats version 5.0.0-alpha5
https://github.com/elastic/beats/compare/v5.0.0-alpha4...v5.0.0-alpha5[View commits]

==== Breaking changes

*Affecting all Beats*

- Rename the `filters` section to `processors`. {pull}1944[1944]
- Introduce the condition with `when` in the processor configuration. {pull}1949[1949]
- The Elasticsearch template is now loaded by default. {pull}1993[1993]
- The Redis output `index` setting is renamed to `key`. `index` still works but it's deprecated. {pull}2077[2077]
- The undocumented file output `index` setting was removed. Use `filename` instead. {pull}2077[2077]

*Metricbeat*

- Create a separate metricSet for load under the system module and remove load information from CPU stats. {pull}2101[2101]
- Add `system.load.norm.1`, `system.load.norm.5` and `system.load.norm.15`. {pull}2101[2101]
- Add threads fields to mysql module. {pull}2484[2484]

*Packetbeat*

- Set `enabled` ` in `packetbeat.protocols.icmp` configuration to `true` by default. {pull}1988[1988]

==== Bugfixes

*Affecting all Beats*

- Fix sync publisher `PublishEvents` return value if client is closed concurrently. {pull}2046[2046]

*Metricbeat*

- Do not send zero values when no value was present in the source. {issue}1972[1972]

*Filebeat*

- Fix potential data loss between Filebeat restarts, reporting unpublished lines as published. {issue}2041[2041]
- Fix open file handler issue. {issue}2028[2028] {pull}2020[2020]
- Fix filtering of JSON events when using integers in conditions. {issue}2038[2038]

*Winlogbeat*

- Fix potential data loss between Winlogbeat restarts, reporting unpublished lines as published. {issue}2041[2041]

==== Added

*Affecting all Beats*

- Periodically log internal metrics. {pull}1955[1955]
- Add enabled setting to all output modules. {pull}1987[1987]
- Command line flag `-c` can be used multiple times. {pull}1985[1985]
- Add OR/AND/NOT to the condition associated with the processors. {pull}1983[1983]
- Add `-E` CLI flag for overwriting single config options via command line. {pull}1986[1986]
- Choose the mapping template file based on the Elasticsearch version. {pull}1993[1993]
- Check stdout being available when console output is configured. {issue}2035[2035]

*Metricbeat*

- Add pgid field to process information. {pull} 2021[2021]

*Packetbeat*

- Add enabled setting to Packetbeat protocols. {pull}1988[1988]
- Add enabled setting to Packetbeat network flows configuration. {pull}1988[1988]

*Filebeat*

- Introduce `close_removed` and `close_renamed` harvester options. {issue}1600[1600]
- Introduce `close_eof` harvester option. {issue}1600[1600]
- Add `clean_removed` and `clean_inactive` config option. {issue}1600[1600]

==== Deprecated

*Filebeat*

- Deprecate `close_older` option and replace it with `close_inactive`. {issue}2051[2051]
- Deprecate `force_close_files` option and replace it with `close_removed` and `close_renamed`. {issue}1600[1600]

[[release-notes-5.0.0-alpha4]]
=== Beats version 5.0.0-alpha4
https://github.com/elastic/beats/compare/v5.0.0-alpha3...v5.0.0-alpha4[View commits]

==== Breaking changes

*Affecting all Beats*

- The topology_expire option of the Elasticserach output was removed. {pull}1907[1907]

*Filebeat*

- Stop following symlink. Symlinks are now ignored: {pull}1686[1686]

==== Bugfixes

*Affecting all Beats*

- Reset backoff factor on partial ACK. {issue}1803[1803]
- Fix beats load balancer deadlock if max_retries: -1 or publish_async is enabled in filebeat. {issue}1829[1829]
- Fix logstash output with pipelining mode enabled not reconnecting. {issue}1876[1876]
- Empty configuration sections become merge-able with variables containing full path. {pull}1900[1900]
- Fix error message about required fields missing not printing the missing field name. {pull}1900[1900]

*Metricbeat*

- Fix the CPU values returned for each core. {issue}1863[1863]

*Packetbeat*

- Add missing nil-check to memcached GapInStream handler. {issue}1162[1162]
- Fix NFSv4 Operation returning the first found first-class operation available in compound requests. {pull}1821[1821]
- Fix TCP overlapping segments not being handled correctly. {pull}1898[1898]

*Winlogbeat*

- Fix issue with rendering forwarded event log records. {pull}1891[1891]

==== Added

*Affecting all Beats*

- Improve error message if compiling regular expression from config files fails. {pull}1900[1900]
- Compression support in the Elasticsearch output. {pull}1835[1835]

*Metricbeat*

- Add MongoDB module. {pull}1837[1837]


[[release-notes-5.0.0-alpha3]]
=== Beats version 5.0.0-alpha3
https://github.com/elastic/beats/compare/v5.0.0-alpha2...v5.0.0-alpha3[View commits]

==== Breaking changes

*Affecting all Beats*

- All configuration settings under `shipper:` are moved to be top level configuration settings. I.e.
  `shipper.name:` becomes `name:` in the configuration file. {pull}1570[1570]

*Topbeat*

- Topbeat is replaced by Metricbeat.

*Filebeat*

- The state for files which fall under ignore_older is not stored anymore. This has the consequence, that if a file which fell under ignore_older is updated, the whole file will be crawled.

==== Bugfixes

*Winlogbeat*

- Adding missing argument to the "Stop processing" log message. {pull}1590[1590]

==== Added

*Affecting all Beats*

- Add conditions to generic filtering. {pull}1623[1623]

*Metricbeat*

- First public release, containing the following modules: apache, mysql, nginx, redis, system, and zookeeper.

*Filebeat*

- The registry format was changed to an array instead of dict. The migration to the new format will happen automatically at the first startup. {pull}1703[1703]

==== Deprecated

*Affecting all Beats*

- The support for doing GeoIP lookups is deprecated and will be removed in version 6.0. {pull}1601[1601]


[[release-notes-5.0.0-alpha2]]
=== Beats version 5.0.0-alpha2
https://github.com/elastic/beats/compare/v5.0.0-alpha1...v5.0.0-alpha2[View commits]

==== Breaking changes

*Affecting all Beats*

- On DEB/RPM installations, the binary files are now found under `/usr/share/{{beat_name}}/bin`, not in `/usr/bin`. {pull}1385[1385]
- The logs are written by default to self rotating files, instead of syslog. {pull}1371[1371]
- Remove deprecated `host` option from elasticsearch, logstash and redis outputs. {pull}1474[1474]

*Packetbeat*

- Configuration of redis topology support changed. {pull}1353[1353]
- Move all Packetbeat configuration options under the packetbeat namespace {issue}1417[1417]

*Filebeat*

- Default location for the registry file was changed to be `data/registry` from the binary directory,
  rather than `.filebeat` in the current working directory. This affects installations for zip/tar.gz/source,
  the location for DEB and RPM packages stays the same. {pull}1373[1373]

==== Bugfixes

*Affecting all Beats*

- Drain response buffers when pipelining is used by Redis output. {pull}1353[1353]
- Unterminated environment variable expressions in config files will now cause an error {pull}1389[1389]
- Fix issue with the automatic template loading when Elasticsearch is not available on Beat start. {issue}1321[1321]
- Fix bug affecting -cpuprofile, -memprofile, and -httpprof CLI flags {pull}1415[1415]
- Fix race when multiple outputs access the same event with logstash output manipulating event {issue}1410[1410] {pull}1428[1428]
- Seed random number generator using crypto.rand package. {pull}1503{1503]
- Fix beats hanging in -configtest {issue}1213[1213]
- Fix kafka log message output {pull}1516[1516]

*Filebeat*

- Improvements in registrar dealing with file rotation. {pull}1281[1281]
- Fix issue with JSON decoding where `@timestamp` or `type` keys with the wrong type could cause Filebeat
  to crash. {issue}1378[1378]
- Fix issue with JSON decoding where values having `null` as values could crash Filebeat. {issue}1466[1466]
- Multiline reader normalizing newline to use `\n`. {pull}1552[1552]

*Winlogbeat*

- Fix panic when reading messages larger than 32K characters on Windows XP and 2003. {pull}1498[1498]
- Fix panic that occurs when reading a large events on Windows Vista and newer. {pull}1499[1499]

==== Added

*Affecting all Beats*

- Add support for TLS to Redis output. {pull}1353[1353]
- Add SOCKS5 proxy support to Redis output. {pull}1353[1353]
- Failover and load balancing support in redis output. {pull}1353[1353]
- Multiple-worker per host support for redis output. {pull}1353[1353]
- Added ability to escape `${x}` in config files to avoid environment variable expansion {pull}1389[1389]
- Configuration options and CLI flags for setting the home, data and config paths. {pull}1373[1373]
- Configuration options and CLI flags for setting the default logs path. {pull}1437[1437]
- Update to Go 1.6.2 {pull}1447[1447]
- Add Elasticsearch template files compatible with Elasticsearch 2.x. {pull}1501[1501]
- Add scripts for managing the dashboards of a single Beat {pull}1359[1359]

*Packetbeat*

- Fix compile issues for OpenBSD. {pull}1347[1347]

*Topbeat*

- Updated elastic/gosigar version so Topbeat can compile on OpenBSD. {pull}1403[1403]


[[release-notes-5.0.0-alpha1]]
=== Beats version 5.0.0-alpha1
https://github.com/elastic/beats/compare/v1.2.0...v5.0.0-alpha1[View commits]

==== Breaking changes

*libbeat*

- Run function to start a Beat now returns an error instead of directly exiting. {pull}771[771]
- The method signature of HandleFlags() was changed to allow returning an error {pull}1249[1249]
- Require braces for environment variable expansion in config files {pull}1304[1304]

*Packetbeat*

- Rename output fields in the dns package. Former flag `recursion_allowed` becomes `recursion_available`. {pull}803[803]
  Former SOA field `ttl` becomes `minimum`. {pull}803[803]
- The fully qualified domain names which are part of output fields values of the dns package now terminate with a dot. {pull}803[803]
- Remove the count field from the exported event {pull}1210[1210]

*Topbeat*

- Rename `proc.cpu.user_p` with `proc.cpu.total_p` as it includes CPU time spent in kernel space {pull}631[631]
- Remove `count` field from the exported fields {pull}1207[1207]
- Rename `input` top level config option to `topbeat`

*Filebeat*

- Scalar values in used in the `fields` configuration setting are no longer automatically converted to strings. {pull}1092[1092]
- Count field was removed from event as not used in filebeat {issue}778[778]

*Winlogbeat*

- The `message_inserts` field was replaced with the `event_data` field {issue}1053[1053]
- The `category` field was renamed to `task` to better align with the Windows Event Log API naming {issue}1053[1053]
- Remove the count field from the exported event {pull}1218[1218]


==== Bugfixes

*Affecting all Beats*

- Logstash output will not retry events that are not JSON-encodable {pull}927[927]

*Packetbeat*

- Create a proper BPF filter when ICMP is the only enabled protocol {issue}757[757]
- Check column length in pgsql parser. {issue}565[565]
- Harden pgsql parser. {issue}565[565]

*Topbeat*

- Fix issue with `cpu.system_p` being greater than 1 on Windows {pull}1128[1128]

*Filebeat*

- Stop filebeat if started without any prospectors defined or empty prospectors {pull}644[644] {pull}647[647]
- Improve shutdown of crawler and prospector to wait for clean completion {pull}720[720]
- Omit `fields` from Filebeat events when null {issue}899[899]

*Winlogbeat*

==== Added

*Affecting all Beats*

- Update builds to Golang version 1.6
- Add option to Elasticsearch output to pass http parameters in index operations {issue}805[805]
- Improve Logstash and Elasticsearch backoff behavior. {pull}927[927]
- Add experimental Kafka output. {pull}942[942]
- Add config file option to configure GOMAXPROCS. {pull}969[969]
- Improve shutdown handling in libbeat. {pull}1075[1075]
- Add `fields` and `fields_under_root` options under the `shipper` configuration {pull}1092[1092]
- Add the ability to use a SOCKS5 proxy with the Logstash output {issue}823[823]
- The `-configtest` flag will now print "Config OK" to stdout on success {pull}1249[1249]

*Packetbeat*

- Change the DNS library used throughout the dns package to github.com/miekg/dns. {pull}803[803]
- Add support for NFS v3 and v4. {pull}1231[1231]
- Add support for EDNS and DNSSEC. {pull}1292[1292]

*Topbeat*

- Add `username` to processes {pull}845[845]

*Filebeat*

- Add the ability to set a list of tags for each prospector {pull}1092[1092]
- Add JSON decoding support {pull}1143[1143]


*Winlogbeat*

- Add caching of event metadata handles and the system render context for the wineventlog API {pull}888[888]
- Improve config validation by checking for unknown top-level YAML keys. {pull}1100[1100]
- Add the ability to set tags, fields, and fields_under_root as options for each event log {pull}1092[1092]
- Add additional data to the events published by Winlogbeat. The new fields are `activity_id`,
`event_data`, `keywords`, `opcode`, `process_id`, `provider_guid`, `related_activity_id`,
`task`, `thread_id`, `user_data`, and `version`. {issue}1053[1053]
- Add `event_id`, `level`, and `provider` configuration options for filtering events {pull}1218[1218]
- Add `include_xml` configuration option for including the raw XML with the event {pull}1218[1218]

==== Known issues
* All Beats can hang or panic on shutdown if the next server in the pipeline (e.g. Elasticsearch or Logstash) is
  not reachable. {issue}1319[1319]
* When running the Beats as a service on Windows, you need to manually load the Elasticsearch mapping
  template. {issue}1315[1315]
* The ES template automatic load doesn't work if Elasticsearch is not available when the Beat is starting. {issue}1321[1321]

[[release-notes-1.3.1]]
=== Beats version 1.3.1
https://github.com/elastic/beats/compare/v1.3.0...v1.3.1[View commits]

==== Bugfixes

*Filebeat*

- Fix a concurrent bug on filebeat startup with a large number of prospectors defined. {pull}2509[2509]

*Packetbeat*

- Fix description for the -I CLI flag. {pull}2480[2480]

*Winlogbeat*

- Fix corrupt registry file that occurs on power loss by disabling file write caching. {issue}2313[2313]

[[release-notes-1.3.0]]
=== Beats version 1.3.0
https://github.com/elastic/beats/compare/v1.2.3...v1.3.0[View commits]

==== Deprecated

*Filebeat*

- Undocumented support for following symlinks is deprecated. Filebeat will not follow symlinks in version 5.0. {pull}1767[1767]

==== Bugfixes

*Affecting all Beats*

- Fix beats load balancer deadlock if `max_retries: -1` or `publish_async` is enabled in filebeat. {issue}1829[1829]
- Fix output modes backoff counter reset. {issue}1803[1803] {pull}1814[1814] {pull}1818[1818]
- Set logstash output default bulk_max_size to 2048. {issue}1662[1662]
- Seed random number generator using crypto.rand package. {pull}1503[1503]
- Check stdout being available when console output is configured. {issue}2063[2063]

*Packetbeat*

- Add missing nil-check to memcached GapInStream handler. {issue}1162[1162]
- Fix NFSv4 Operation returning the first found first-class operation available in compound requests. {pull}1821[1821]
- Fix TCP overlapping segments not being handled correctly. {pull}1917[1917]

==== Added

*Affecting all Beats*

- Updated to Go 1.7


[[release-notes-1.2.3]]
=== Beats version 1.2.3
https://github.com/elastic/beats/compare/v1.2.2...v1.2.3[View commits]

==== Bugfixes

*Topbeat*

- Fix high CPU usage when using filtering under Windows. {pull}1598[1598]

*Filebeat*

- Fix rotation issue with ignore_older. {issue}1528[1528]

*Winlogbeat*

- Fix panic when reading messages larger than 32K characters on Windows XP and 2003. {pull}1498[1498]

==== Added

*Filebeat*

- Prevent file opening for files which reached ignore_older. {pull}1649[1649]


[[release-notes-1.2.2]]
=== Beats version 1.2.2
https://github.com/elastic/beats/compare/v1.2.0...v1.2.2[View commits]

==== Bugfixes

*Affecting all Beats*

- Fix race when multiple outputs access the same event with Logstash output manipulating event. {issue}1410[1410]
- Fix go-daemon (supervisor used in init scripts) hanging when executed over SSH. {issue}1394[1394]

*Filebeat*

- Improvements in registrar dealing with file rotation. {issue}1281[1281]


[[release-notes-1.2.1]]
=== Beats version 1.2.1
https://github.com/elastic/beats/compare/v1.2.0...v1.2.1[View commits]

==== Breaking changes

*Affecting all Beats*

- Require braces for environment variable expansion in config files {pull}1304[1304]
- Removed deprecation warning for the Redis output. {pull}1282[1282]

*Topbeat*

- Fixed name of the setting `stats.proc` to `stats.process` in the default configuration file. {pull}1343[1343]
- Fix issue with cpu.system_p being greater than 1 on Windows {pull}1128[1128]

==== Added

*Topbeat*

- Add username to processes {pull}845[845]


[[release-notes-1.2.0]]
=== Beats version 1.2.0
https://github.com/elastic/beats/compare/v1.1.2...v1.2.0[View commits]

==== Breaking changes

*Filebeat*

- Default config for ignore_older is now infinite instead of 24h, means ignore_older is disabled by default. Use close_older to only close file handlers.

==== Bugfixes

*Packetbeat*

- Split real_ip_header value when it contains multiple IPs {pull}1241[1241]

*Winlogbeat*

- Fix invalid `event_id` on Windows XP and Windows 2003 {pull}1227[1227]

==== Added

*Affecting all Beats*

- Add ability to override configuration settings using environment variables {issue}114[114]
- Libbeat now always exits through a single exit method for proper cleanup and control {pull}736[736]
- Add ability to create Elasticsearch mapping on startup {pull}639[639]

*Topbeat*

- Add the command line used to start processes {issue}533[533]

*Filebeat*

- Add close_older configuration option to complete ignore_older https://github.com/elastic/filebeat/issues/181[181]

[[release-notes-1.1.2]]
=== Beats version 1.1.2
https://github.com/elastic/beats/compare/v1.1.1...v1.1.2[View commits]

==== Bugfixes

*Filebeat*

- Fix registrar bug for rotated files {pull}1010[1010]


[[release-notes-1.1.1]]
=== Beats version 1.1.1
https://github.com/elastic/beats/compare/v1.1.0...v1.1.1[View commits]

==== Bugfixes

*Affecting all Beats*

- Fix logstash output loop hanging in infinite loop on too many output errors. {pull}944[944]
- Fix critical bug in filebeat and winlogbeat potentially dropping events. {pull}953[953]

[[release-notes-1.1.0]]
=== Beats version 1.1.0
https://github.com/elastic/beats/compare/v1.0.1...v1.1.0[View commits]

==== Bugfixes

*Affecting all Beats*

- Fix logging issue with file based output where newlines could be misplaced
  during concurrent logging {pull}650[650]
- Reduce memory usage by separate queue sizes for single events and bulk events. {pull}649[649] {issue}516[516]
- Set default default bulk_max_size value to 2048 {pull}628[628]

*Packetbeat*

- Fix setting direction to out and use its value to decide when dropping events if ignore_outgoing is enabled {pull}557[557]
- Fix logging issue with file-based output where newlines could be misplaced
  during concurrent logging {pull}650[650]
- Reduce memory usage by having separate queue sizes for single events and bulk events. {pull}649[649] {issue}516[516]
- Set default bulk_max_size value to 2048 {pull}628[628]
- Fix logstash window size of 1 not increasing. {pull}598[598]

*Packetbeat*

- Fix the condition that determines whether the direction of the transaction is set to "outgoing". Packetbeat uses the
  direction field to determine which transactions to drop when dropping outgoing transactions. {pull}557[557]
- Allow PF_RING sniffer type to be configured using pf_ring or pfring {pull}671[671]

*Filebeat*

- Set spool_size default value to 2048 {pull}628[628]

==== Added

*Affecting all Beats*

- Add include_fields and drop_fields as part of generic filtering {pull}1120[1120]
- Make logstash output compression level configurable. {pull}630[630]
- Some publisher options refactoring in libbeat {pull}684[684]
- Move event preprocessor applying GeoIP to packetbeat {pull}772[772]

*Packetbeat*

- Add support for capturing DNS over TCP network traffic. {pull}486[486] {pull}554[554]

*Topbeat*

- Group all CPU usage per core statistics and export them optionally if cpu_per_core is configured {pull}496[496]

*Filebeat*

- Add multiline support for combining multiple related lines into one event. {issue}461[461]
- Add `exclude_lines` and `include_lines` options for regexp based line filtering. {pull}430[430]
- Add `exclude_files` configuration option. {pull}563[563]
- Add experimental option to enable filebeat publisher pipeline to operate asynchonrously {pull}782[782]

*Winlogbeat*

- First public release of Winlogbeat

[[release-notes-1.0.1]]
=== Beats version 1.0.1
https://github.com/elastic/beats/compare/v1.0.0...v1.0.1[Check 1.0.1 diff]

==== Bugfixes

*Filebeat*

- Fix force_close_files in case renamed file appeared very fast. https://github.com/elastic/filebeat/pull/302[302]

*Packetbeat*

- Improve MongoDB message correlation. {issue}377[377]
- Improve redis parser performance. {issue}442[422]
- Fix panic on nil in redis protocol parser. {issue}384[384]
- Fix errors redis parser when messages are split in multiple TCP segments. {issue}402[402]
- Fix errors in redis parser when length prefixed strings contain sequences of CRLF. {issue}#402[402]
- Fix errors in redis parser when dealing with nested arrays. {issue}402[402]

[[release-notes-1.0.0]]
=== Beats version 1.0.0
https://github.com/elastic/beats/compare/1.0.0-rc2...1.0.0[Check 1.0.0 diff]

==== Breaking changes

*Topbeat*

- Change proc type to process #138


==== Bugfixes

*Affecting all Beats*

- Fix random panic on shutdown by calling shutdown handler only once. elastic/filebeat#204
- Fix credentials are not send when pinging an elasticsearch host. elastic/fileabeat#287

*Filebeat*

- Fix problem that harvesters stopped reading after some time and filebeat stopped processing events #257
- Fix line truncating by internal buffers being reused by accident #258
- Set default ignore_older to 24 hours #282




[[release-notes-1.0.0-rc2]]
=== Beats version 1.0.0-rc2
https://github.com/elastic/beats/compare/1.0.0-rc1...1.0.0-rc2[Check 1.0.0-rc2
diff]

==== Breaking changes

*Affecting all Beats*

- The `shipper` output field is renamed to `beat.name`. #285
- Use of `enabled` as a configuration option for outputs (elasticsearch,
  logstash, etc.) has been removed. #264
- Use of `disabled` as a configuration option for tls has been removed. #264
- The `-test` command line flag was renamed to `-configtest`. #264
- Disable geoip by default. To enable it uncomment in config file. #305


*Filebeat*

- Removed utf-16be-bom encoding support. Support will be added with fix for #205
- Rename force_close_windows_files to force_close_files and make it available for all platforms.


==== Bugfixes

*Affecting all Beats*

- Disable logging to stderr after configuration phase. #276
- Set the default file logging path when not set in config. #275
- Fix bug silently dropping records based on current window size. elastic/filebeat#226
- Fix direction field in published events. #300
- Fix elasticsearch structured errors breaking error handling. #309

*Packetbeat*

- Packetbeat will now exit if a configuration error is detected. #357
- Fixed an issue handling DNS requests containing no questions. #369

*Topbeat*

- Fix leak of Windows handles. #98
- Fix memory leak of process information. #104

*Filebeat*

- Filebeat will now exit if a configuration error is detected. #198
- Fix to enable prospector to harvest existing files that are modified. #199
- Improve line reading and encoding to better keep track of file offsets based
  on encoding. #224
- Set input_type by default to "log"


==== Added

*Affecting all Beats*

- Added `beat.hostname` to contain the hostname where the Beat is running on as
  returned by the operating system. #285
- Added timestamp for file logging. #291

*Filebeat*

- Handling end of line under windows was improved #233



[[release-notes-1.0.0-rc1]]
=== Beats version 1.0.0-rc1
https://github.com/elastic/beats/compare/1.0.0-beta4...1.0.0-rc1[Check
1.0.0-rc1 diff]

==== Breaking changes

*Affecting all Beats*

- Rename timestamp field with @timestamp. #237

*Packetbeat*

- Rename timestamp field with @timestamp. #343

*Topbeat*

- Rename timestamp field with @timestamp for a better integration with
Logstash. #80

*Filebeat*

- Rename the timestamp field with @timestamp #168
- Rename tail_on_rotate prospector config to tail_files
- Removal of line field in event. Line number was not correct and does not add value. #217


==== Bugfixes

*Affecting all Beats*

- Use stderr for console log output. #219
- Handle empty event array in publisher. #207
- Respect '*' debug selector in IsDebug. #226 (elastic/packetbeat#339)
- Limit number of workers for Elasticsearch output. elastic/packetbeat#226
- On Windows, remove service related error message when running in the console. #242
- Fix waitRetry no configured in single output mode configuration. elastic/filebeat#144
- Use http as the default scheme in the elasticsearch hosts #253
- Respect max bulk size if bulk publisher (collector) is disabled or sync flag is set.
- Always evaluate status code from Elasticsearch responses when indexing events. #192
- Use bulk_max_size configuration option instead of bulk_size. #256
- Fix max_retries=0 (no retries) configuration option. #266
- Filename used for file based logging now defaults to beat name. #267

*Packetbeat*

- Close file descriptors used to monitor processes. #337
- Remove old RPM spec file. It moved to elastic/beats-packer. #334

*Topbeat*

- Don't wait for one period until shutdown #75

*Filebeat*

- Omit 'fields' from event JSON when null. #126
- Make offset and line value of type long in elasticsearch template to prevent overflow. #140
- Fix locking files for writing behaviour. #156
- Introduce 'document_type' config option per prospector to define document type
  for event stored in elasticsearch. #133
- Add 'input_type' field to published events reporting the prospector type being used. #133
- Fix high CPU usage when not connected to Elasticsearch or Logstash. #144
- Fix issue that files were not crawled anymore when encoding was set to something other then plain. #182


==== Added

*Affecting all Beats*

- Add Console output plugin. #218
- Add timestamp to log messages #245
- Send @metadata.beat to Logstash instead of @metadata.index to prevent
  possible name clashes and give user full control over index name used for
  Elasticsearch
- Add logging messages for bulk publishing in case of error #229
- Add option to configure number of parallel workers publishing to Elasticsearch
  or Logstash.
- Set default bulk size for Elasticsearch output to 50.
- Set default http timeout for Elasticsearch to 90s.
- Improve publish retry if sync flag is set by retrying only up to max bulk size
  events instead of all events to be published.

*Filebeat*

- Introduction of backoff, backoff_factor, max_backoff, partial_line_waiting, force_close_windows_files
  config variables to make crawling more configurable.
- All Godeps dependencies were updated to master on 2015-10-21 [#122]
- Set default value for ignore_older config to 10 minutes. #164
- Added the fields_under_root setting to optionally store the custom fields top
level in the output dictionary. #188
- Add more encodings by using x/text/encodings/htmlindex package to select
  encoding by name.




[[release-notes-1.0.0-beta4]]
=== Beats version 1.0.0-beta4
https://github.com/elastic/beats/compare/1.0.0-beta3...1.0.0-beta4[Check
1.0.0-beta4 diff]


==== Breaking changes

*Affecting all Beats*

- Update tls config options naming from dash to underline #162
- Feature/output modes: Introduction of PublishEvent(s) to be used by beats #118 #115

*Packetbeat*

- Renamed http module config file option 'strip_authorization' to 'redact_authorization'
- Save_topology is set to false by default
- Rename elasticsearch index to [packetbeat-]YYYY.MM.DD

*Topbeat*

- Percentage fields (e.g user_p) are exported as a float between 0 and 1 #34


==== Bugfixes

*Affecting all Beats*

- Determine Elasticsearch index for an event based on UTC time #81
- Fixing ES output's defaultDeadTimeout so that it is 60 seconds #103
- ES outputer: fix timestamp conversion #91
- Fix TLS insecure config option #239
- ES outputer: check bulk API per item status code for retransmit on failure.

*Packetbeat*

- Support for lower-case header names when redacting http authorization headers
- Redact proxy-authorization if redact-authorization is set
- Fix some multithreading issues #203
- Fix negative response time #216
- Fix memcache TCP connection being nil after dropping stream data. #299
- Add missing DNS protocol configuration to documentation #269

*Topbeat*

- Don't divide the reported memory by an extra 1024 #60


==== Added

*Affecting all Beats*

- Add logstash output plugin #151
- Integration tests for Beat -> Logstash -> Elasticsearch added #195 #188 #168 #137 #128 #112
- Large updates and improvements to the documentation
- Add direction field to publisher output to indicate inbound/outbound transactions #150
- Add tls configuration support to elasticsearch and logstash outputers #139
- All external dependencies were updated to the latest version. Update to Golang 1.5.1 #162
- Guarantee ES index is based in UTC time zone #164
- Cache: optional per element timeout #144
- Make it possible to set hosts in different ways. #135
- Expose more TLS config options #124
- Use the Beat name in the default configuration file path #99

*Packetbeat*

- add [.editorconfig file](http://editorconfig.org/)
- add (experimental/unsupported?) saltstack files
- Sample config file cleanup
- Moved common documentation to [libbeat repository](https://github.com/elastic/libbeat)
- Update build to go 1.5.1
- Adding device descriptions to the -device output.
- Generate coverage for system tests
- Move go-daemon dependency to beats-packer
- Rename integration tests to system tests
- Made the `-devices` option more user friendly in case `sudo` is not used.
  Issue #296.
- Publish expired DNS transactions #301
- Update protocol guide to libbeat changes
- Add protocol registration to new protocol guide
- Make transaction timeouts configurable #300
- Add direction field to the exported fields #317

*Topbeat*

- Document fields in a standardized format (etc/fields.yml) #34
- Updated to use new libbeat Publisher #37 #41
- Update to go 1.5.1 #43
- Updated configuration files with comments for all options #65
- Documentation improvements


==== Deprecated

*Affecting all Beats*

- Redis output was deprecated #169 #145
- Host and port configuration options are deprecated. They are replaced by the hosts
 configuration option. #141<|MERGE_RESOLUTION|>--- conflicted
+++ resolved
@@ -29,21 +29,18 @@
 *Affecting all Beats*
 - Fix console output {pull}4045[4045]
 
-<<<<<<< HEAD
 - Usage of field `_type` is now ignored and hardcoded to `doc`. {pull}3757[3757]
 
 *Filebeat*
 
 - Fix modules default file permissions. {pull}3879[3879]
 - Properly shut down crawler in case one prospector is misconfigured. {pull}4037[4037]
-=======
 - Fix importing the dashboards when the limit for max open files is too low. {issue}4244[4244]
 
 *Filebeat*
 - Fix issue that new prospector was not reloaded on conflict {pull}4128[4128]
 - Fix grok pattern in filebeat module system/auth without hostname. {pull}4224[4224]
 - Fix the Mysql slowlog parsing of IP addresses. {pull}4183[4183]
->>>>>>> c18adcec
 
 *Heartbeat*
 
@@ -216,15 +213,12 @@
 
 - Add error handling to system process metricset for when Linux cgroups are missing from the kernel. {pull}3692[3692]
 - Add labels to the Docker healthcheck metricset output. {pull}3707[3707]
-<<<<<<< HEAD
 - Make system process metricset honor the cpu_ticks config option. {issue}3590[3590]
 - Support common.Time in mapstriface.toTime() {pull}3812[3812]
 - Fixing panic on prometheus collector when label has , {pull}3947[3947]
 - Fix MongoDB dbstats fields mapping. {pull}4025[4025]
 
 *Packetbeat*
-=======
->>>>>>> c18adcec
 
 *Winlogbeat*
 
