--- conflicted
+++ resolved
@@ -707,23 +707,9 @@
 	}
 
 	if b.Config.Dashboards.Enabled() {
-<<<<<<< HEAD
-		var withMigration bool
-		if b.RawConfig.HasField("migration") {
-			sub, err := b.RawConfig.Child("migration", -1)
-			if err != nil {
-				return fmt.Errorf("Failed to read migration setting: %+v", err)
-			}
-			withMigration = sub.Enabled()
-		}
-
-		// Initialize kibana config. If username and password is set in elasticsearch output config but not in kibana,
-		// initKibanaConfig will attach the ussername and password into kibana config as a part of the initialization.
-=======
 
 		// Initialize kibana config. If username and password is set in elasticsearch output config but not in kibana,
 		// initKibanaConfig will attach the username and password into kibana config as a part of the initialization.
->>>>>>> de955be0
 		kibanaConfig, err := initKibanaConfig(b.Config)
 		if err != nil {
 			return fmt.Errorf("error initKibanaConfig: %v", err)
